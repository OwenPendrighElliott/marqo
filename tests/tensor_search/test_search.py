import math
import os
import pprint
import random
import sys
<<<<<<< HEAD
from tests.utils.transition import add_docs_caller, add_docs_batched
from marqo.tensor_search.models.add_docs_objects import AddDocsParams
=======
import typing
import unittest
>>>>>>> 36d692b1
from unittest import mock

import numpy as np
import requests
<<<<<<< HEAD
import random
from marqo.tensor_search.tensor_search import (_create_dummy_query_for_zero_vector_search,
                                               _vector_text_search_query_verbose,
                                               _generate_vector_text_search_query_for_verbose_one)
import pprint
from marqo.tensor_search.models.index_info import IndexInfo
=======

from marqo.api.exceptions import (
    IndexNotFoundError, InvalidArgError, InvalidFieldNameError, IllegalRequestedDocCount,
    BadRequestError, InternalError)
from marqo.s2_inference.s2_inference import vectorise, get_model_properties_from_registry
from marqo.tensor_search import tensor_search
from marqo.tensor_search.enums import TensorField, SearchMethod, EnvVars
from marqo.tensor_search.models.add_docs_objects import AddDocsParams
from tests.marqo_test import MarqoTestCase
from tests.utils.transition import add_docs_caller
>>>>>>> 36d692b1


@unittest.skip
class TestVectorSearch(MarqoTestCase):

    def setUp(self) -> None:
        self.index_name_1 = "my-test-index-1"
        self.index_name_2 = "my-test-index-2"
        self.index_name_3 = "my-test-index-3"
        self._delete_test_indices()
        self._create_test_indices()

        # Any tests that call add_document, search, bulk_search need this env var
        # Ensure other os.environ patches in indiv tests do not erase this one.
        self.device_patcher = mock.patch.dict(os.environ, {"MARQO_BEST_AVAILABLE_DEVICE": "cpu"})
        self.device_patcher.start()

    def tearDown(self):
        self.device_patcher.stop()

    def _delete_test_indices(self, indices=None):
        if indices is None or not indices:
            ix_to_delete = [self.index_name_1, self.index_name_2, self.index_name_3]
        else:
            ix_to_delete = indices
        for ix_name in ix_to_delete:
            try:
                tensor_search.delete_index(config=self.config, index_name=ix_name)
            except IndexNotFoundError as s:
                pass

    def _create_test_indices(self, indices=None):
        if indices is None or not indices:
            ix_to_create = [self.index_name_1, self.index_name_2, self.index_name_3]
        else:
            ix_to_create = indices
        for ix_name in ix_to_create:
            tensor_search.create_vector_index(config=self.config, index_name=ix_name)

    def test_vector_search_searchable_attributes_non_existent(self):
        """TODO: non existent attrib."""

    def test_each_doc_returned_once(self):
        """TODO: make sure each return only has one doc for each ID,
                - esp if matches are found in multiple fields
        """
        add_docs_caller(
            config=self.config, index_name=self.index_name_1, docs=[
                {"abc": "Exact match hehehe efgh ", "other field": "baaadd efgh ",
                 "_id": "5678", "finally": "some field efgh "},
                {"abc": "shouldn't really match ", "other field": "Nope.....",
                 "_id": "1234", "finally": "Random text here efgh "},
            ], auto_refresh=True)
        search_res = tensor_search._vector_text_search(
            config=self.config, index_name=self.index_name_1, query=" efgh ", result_count=10, device="cpu"
        )
        assert len(search_res['hits']) == 2

    @mock.patch.dict(os.environ, {**os.environ, **{'MARQO_MAX_SEARCHABLE_TENSOR_ATTRIBUTES': '2'}})
    def test_search_with_excessive_searchable_attributes(self):
        with self.assertRaises(InvalidArgError):
            add_docs_caller(
                config=self.config, index_name=self.index_name_1, docs=[
                    {"abc": "Exact match hehehe", "other field": "baaadd", "_id": "5678"},
                    {"abc": "random text", "other field": "Close match hehehe", "_id": "1234"},
                ], auto_refresh=True)
            tensor_search.search(
                config=self.config, index_name=self.index_name_1, text="Exact match hehehe",
                searchable_attributes=["abc", "def", "other field"]
            )

    @mock.patch.dict(os.environ, {**os.environ, **{'MARQO_MAX_SEARCHABLE_TENSOR_ATTRIBUTES': '2'}})
    def test_search_with_allowable_num_searchable_attributes(self):
        add_docs_caller(
            config=self.config, index_name=self.index_name_1, docs=[
                {"abc": "Exact match hehehe", "other field": "baaadd", "_id": "5678"},
                {"abc": "random text", "other field": "Close match hehehe", "_id": "1234"},
            ], auto_refresh=True)
        tensor_search.search(
            config=self.config, index_name=self.index_name_1, text="Exact match hehehe",
            searchable_attributes=["other field"]
        )

    def test_search_with_searchable_attributes_max_attributes_is_none(self):
        # No patch needed, MARQO_MAX_SEARCHABLE_TENSOR_ATTRIBUTES is not set
        add_docs_caller(
            config=self.config, index_name=self.index_name_1, docs=[
                {"abc": "Exact match hehehe", "other field": "baaadd", "_id": "5678"},
                {"abc": "random text", "other field": "Close match hehehe", "_id": "1234"},
            ], auto_refresh=True)
        tensor_search.search(
            config=self.config, index_name=self.index_name_1, text="Exact match hehehe",
            searchable_attributes=["other field"]
        )

    @mock.patch.dict(os.environ, {**os.environ, **{'MARQO_MAX_SEARCHABLE_TENSOR_ATTRIBUTES': f"{sys.maxsize}"}})
    def test_search_with_no_searchable_attributes_but_max_searchable_attributes_env_set(self):
        with self.assertRaises(InvalidArgError):
            add_docs_caller(
                config=self.config, index_name=self.index_name_1, docs=[
                    {"abc": "Exact match hehehe", "other field": "baaadd", "_id": "5678"},
                    {"abc": "random text", "other field": "Close match hehehe", "_id": "1234"},
                ], auto_refresh=True)
            tensor_search.search(
                config=self.config, index_name=self.index_name_1, text="Exact match hehehe"
            )

    def test_vector_text_search_no_device(self):
        try:
            search_res = tensor_search._vector_text_search(
                config=self.config, index_name=self.index_name_1,
                result_count=5, query="some text...")
            raise AssertionError
        except InternalError:
            pass

    def test_vector_search_against_empty_index(self):
        search_res = tensor_search._vector_text_search(
            config=self.config, index_name=self.index_name_1,
            result_count=5, query="some text...", device="cpu")
        assert {'hits': []} == search_res

    def test_vector_search_against_non_existent_index(self):
        try:
            tensor_search._vector_text_search(
                config=self.config, index_name="some-non-existent-index",
                result_count=5, query="some text...", device="cpu")
        except IndexNotFoundError as s:
            pass

    def test_vector_search_long_query_string(self):
        query_text = """The Guardian is a British daily newspaper. It was founded in 1821 as The Manchester Guardian, and changed its name in 1959.[5] Along with its sister papers The Observer and The Guardian Weekly, The Guardian is part of the Guardian Media Group, owned by the Scott Trust.[6] The trust was created in 1936 to "secure the financial and editorial independence of The Guardian in perpetuity and to safeguard the journalistic freedom and liberal values of The Guardian free from commercial or political interference".[7] The trust was converted into a limited company in 2008, with a constitution written so as to maintain for The Guardian the same protections as were built into the structure of the Scott Trust by its creators. Profits are reinvested in journalism rather than distributed to owners or shareholders.[7] It is considered a newspaper of record in the UK.[8][9]
                    The editor-in-chief Katharine Viner succeeded Alan Rusbridger in 2015.[10][11] Since 2018, the paper's main newsprint sections have been published in tabloid format. As of July 2021, its print edition had a daily circulation of 105,134.[4] The newspaper has an online edition, TheGuardian.com, as well as two international websites, Guardian Australia (founded in 2013) and Guardian US (founded in 2011). The paper's readership is generally on the mainstream left of British political opinion,[12][13][14][15] and the term "Guardian reader" is used to imply a stereotype of liberal, left-wing or "politically correct" views.[3] Frequent typographical errors during the age of manual typesetting led Private Eye magazine to dub the paper the "Grauniad" in the 1960s, a nickname still used occasionally by the editors for self-mockery.[16]
                    """
        add_docs_caller(
            config=self.config, index_name=self.index_name_1, docs=[
                {"_id": "12345", "Desc": "The Guardian is newspaper, read in the UK and other places around the world"},
                {"_id": "abc12334", "Title": "Grandma Jo's family recipe. ",
                 "Steps": "1. Cook meat. 2: Dice Onions. 3: Serve."},
            ], auto_refresh=True)
        tensor_search._vector_text_search(
            config=self.config, index_name=self.index_name_1, query=query_text, device="cpu"
        )

    def test_vector_search_searchable_attributes(self):
        add_docs_caller(
            config=self.config, index_name=self.index_name_1, docs=[
                {"abc": "Exact match hehehe", "other field": "baaadd", "_id": "5678"},
                {"abc": "random text", "other field": "Close match hehehe", "_id": "1234"},
            ], auto_refresh=True)
        search_res = tensor_search.search(
            config=self.config, index_name=self.index_name_1, text="Exact match hehehe",
            searchable_attributes=["other field"]
        )
        assert search_res["hits"][0]["_id"] == "1234"
        for res in search_res["hits"]:
            assert list(res["_highlights"].keys()) == ["other field"]

    def test_vector_search_searchable_attributes_multiple(self):
        add_docs_caller(
            config=self.config, index_name=self.index_name_1, docs=[
                {"abc": "Exact match hehehe", "other field": "baaadd",
                 "Cool Field 1": "res res res", "_id": "5678"},
                {"abc": "random text", "other field": "Close match hehehe", "_id": "1234"},
                {"Cool Field 1": "somewhat match", "_id": "9000"}
            ], auto_refresh=True)
        search_res = tensor_search.search(
            config=self.config, index_name=self.index_name_1, text="Exact match hehehe",
            searchable_attributes=["other field", "Cool Field 1"]
        )
        assert search_res["hits"][0]["_id"] == "1234"
        assert search_res["hits"][1]["_id"] == "9000"
        for res in search_res["hits"]:
            assert "abc" not in res["_highlights"]

    def test_tricky_search(self):
        """We ran into bugs with this doc"""
        add_docs_caller(
            config=self.config, index_name=self.index_name_1, docs=[
                {
                    'text': 'In addition to NiS collection fire assay for a five element PGM suite, the samples will undergo research quality analyses for a wide range of elements, including the large ion. , the rare earth elements, high field strength elements, sulphur and selenium.hey include 55 elements of the periodic system: O, Si, Al, Ti, B, C, all the alkali and alkaline-earth metals, the halogens, and many of the rare elements.',
                    'combined': 'In addition to NiS collection fire assay for a five element PGM suite, the samples will undergo research quality analyses for a wide range of elements, including the large ion. , the rare earth elements, high field strength elements, sulphur and selenium.hey include 55 elements of the periodic system: O, Si, Al, Ti, B, C, all the alkali and alkaline-earth metals, the halogens, and many of the rare elements.'
                },
                {
                    "abc": "defgh",
                    "this cat sat": "on the mat"
                }
            ], auto_refresh=True
        )
        res = tensor_search.search(
            text="In addition to NiS collection fire assay for a five element",
            config=self.config, index_name=self.index_name_1)

    def test_search_format(self):
        """Is the result formatted correctly?"""
        q = "Exact match hehehe"
        add_docs_caller(
            config=self.config, index_name=self.index_name_1, docs=[
                {"abc": "Exact match hehehe", "other field": "baaadd",
                 "Cool Field 1": "res res res", "_id": "5678"},
                {"abc": "random text", "other field": "Close match hehehe", "_id": "1234"},
                {"Cool Field 1": "somewhat match", "_id": "9000"}
            ], auto_refresh=True)
        search_res = tensor_search.search(
            config=self.config, index_name=self.index_name_1, text=q,
            searchable_attributes=["other field", "Cool Field 1"], result_count=50
        )
        assert "processingTimeMs" in search_res
        assert search_res["processingTimeMs"] > 0
        assert isinstance(search_res["processingTimeMs"], int)

        assert "query" in search_res
        assert search_res["query"] == q

        assert "limit" in search_res
        assert search_res["limit"] == 50

    def test_search_format_empty(self):
        """Is the result formatted correctly? - on an emtpy index?"""
        search_res = tensor_search.search(
            config=self.config, index_name=self.index_name_1, text=""
        )
        assert "processingTimeMs" in search_res
        assert search_res["processingTimeMs"] > 0
        assert isinstance(search_res["processingTimeMs"], int)

        assert "query" in search_res
        assert search_res["query"] == ""

        assert "limit" in search_res
        assert search_res["limit"] > 0

    def test_result_count_validation(self):
        add_docs_caller(
            config=self.config, index_name=self.index_name_1, docs=[
                {"abc": "Exact match hehehe", "other field": "baaadd",
                 "Cool Field 1": "res res res", "_id": "5678"},
                {"abc": "random text", "other field": "Close match hehehe", "_id": "1234"},
                {"Cool Field 1": "somewhat match", "_id": "9000"}
            ], auto_refresh=True)
        try:
            # too big
            search_res = tensor_search.search(
                config=self.config, index_name=self.index_name_1, text="Exact match hehehe",
                searchable_attributes=["other field", "Cool Field 1"], result_count=-1
            )
            raise AssertionError
        except IllegalRequestedDocCount as e:
            pass
        try:
            # too small
            search_res = tensor_search.search(
                config=self.config, index_name=self.index_name_1, text="Exact match hehehe",
                searchable_attributes=["other field", "Cool Field 1"], result_count=1000000
            )
            raise AssertionError
        except IllegalRequestedDocCount as e:
            pass
        try:
            # should not work with 0
            search_res = tensor_search.search(
                config=self.config, index_name=self.index_name_1, text="Exact match hehehe",
                searchable_attributes=["other field", "Cool Field 1"], result_count=0
            )
            raise AssertionError
        except IllegalRequestedDocCount as e:
            pass
        # should work with 1:
        search_res = tensor_search.search(
            config=self.config, index_name=self.index_name_1, text="Exact match hehehe",
            searchable_attributes=["other field", "Cool Field 1"], result_count=1
        )
        assert len(search_res['hits']) >= 1

    def test_highlights_tensor(self):
        add_docs_caller(
            config=self.config, index_name=self.index_name_1, docs=[
                {"abc": "some text", "other field": "baaadd", "_id": "5678"},
                {"abc": "some text", "other field": "Close match hehehe", "_id": "1234"},
            ], auto_refresh=True)

        tensor_highlights = tensor_search.search(
            config=self.config, index_name=self.index_name_1, text="some text",
            search_method=SearchMethod.TENSOR, highlights=True)
        assert len(tensor_highlights["hits"]) == 2
        for hit in tensor_highlights["hits"]:
            assert "_highlights" in hit

        tensor_no_highlights = tensor_search.search(
            config=self.config, index_name=self.index_name_1, text="some text",
            search_method=SearchMethod.TENSOR, highlights=False)
        assert len(tensor_no_highlights["hits"]) == 2
        for hit in tensor_no_highlights["hits"]:
            assert "_highlights" not in hit

    def test_highlights_lexical(self):
        add_docs_caller(
            config=self.config, index_name=self.index_name_1, docs=[
                {"abc": "some text", "other field": "baaadd", "_id": "5678"},
                {"abc": "some text", "other field": "Close match hehehe", "_id": "1234"},
            ], auto_refresh=True)

        lexical_highlights = tensor_search.search(
            config=self.config, index_name=self.index_name_1, text="some text",
            search_method=SearchMethod.LEXICAL, highlights=True)
        assert len(lexical_highlights["hits"]) == 2
        for hit in lexical_highlights["hits"]:
            assert "_highlights" in hit

        lexical_no_highlights = tensor_search.search(
            config=self.config, index_name=self.index_name_1, text="some text",
            search_method=SearchMethod.LEXICAL, highlights=False)
        assert len(lexical_no_highlights["hits"]) == 2
        for hit in lexical_no_highlights["hits"]:
            assert "_highlights" not in hit

    def test_search_lexical_int_field(self):
        """doesn't error out if there is a random int field"""
        add_docs_caller(
            config=self.config, index_name=self.index_name_1, docs=[
                {"abc": "some text", "other field": "baaadd", "_id": "5678", "my_int": 144},
                {"abc": "some text", "other field": "Close match hehehe", "_id": "1234", "my_int": 88},
            ], auto_refresh=True)

        s_res = tensor_search.search(
            config=self.config, index_name=self.index_name_1, text="cool match",
            search_method=SearchMethod.LEXICAL)
        assert len(s_res["hits"]) > 0

    def test_search_vector_int_field(self):
        """doesn't error out if there is a random int field"""
        add_docs_caller(
            config=self.config, index_name=self.index_name_1, docs=[
                {"abc": "some text", "other field": "baaadd", "_id": "5678", "my_int": 144},
                {"abc": "some text", "other field": "Close match hehehe", "_id": "1234", "my_int": 88},
            ], auto_refresh=True)

        s_res = tensor_search.search(
            config=self.config, index_name=self.index_name_1, text="88",
            search_method=SearchMethod.TENSOR)
        assert len(s_res["hits"]) > 0

    def test_filtering_list_case_tensor(self):
        add_docs_caller(
            config=self.config, index_name=self.index_name_1, docs=[
                {"abc": "some text", "other field": "baaadd", "_id": "5678", "my_string": "b"},
                {"abc": "some text", "other field": "Close match hehehe", "_id": "1234", "an_int": 2},
                {"abc": "some text", "_id": "1235", "my_list": ["tag1", "tag2 some"]}
            ], auto_refresh=True, non_tensor_fields=["my_list"])

        res_exists = tensor_search.search(
            index_name=self.index_name_1, config=self.config, text="", filter="my_list:tag1")

        res_not_exists = tensor_search.search(
            index_name=self.index_name_1, config=self.config, text="", filter="my_list:tag55")

        res_other = tensor_search.search(
            index_name=self.index_name_1, config=self.config, text="", filter="my_string:b")

        # strings in lists are converted into keyword, which aren't filterable on a token basis.
        # Because the list member is "tag2 some" we can only exact match (incl. the space).
        # "tag2" by itself doesn't work, only "(tag2 some)"
        res_should_only_match_keyword_bad = tensor_search.search(
            index_name=self.index_name_1, config=self.config, text="", filter="my_list:tag2")
        res_should_only_match_keyword_good = tensor_search.search(
            index_name=self.index_name_1, config=self.config, text="", filter="my_list:(tag2 some)")

        assert res_exists["hits"][0]["_id"] == "1235"
        assert res_exists["hits"][0]["_highlights"] == {"abc": "some text"}
        assert len(res_exists["hits"]) == 1

        assert len(res_not_exists["hits"]) == 0

        assert res_other["hits"][0]["_id"] == "5678"
        assert len(res_other["hits"]) == 1

        assert len(res_should_only_match_keyword_bad["hits"]) == 0
        assert len(res_should_only_match_keyword_good["hits"]) == 1

    def test_filtering_list_case_lexical(self):
        add_docs_caller(
            config=self.config, index_name=self.index_name_1, docs=[
                {"abc": "some text", "other field": "baaadd", "_id": "5678", "my_string": "b"},
                {"abc": "some text", "other field": "Close match hehehe", "_id": "1234", "an_int": 2},
                {"abc": "some text", "_id": "1235", "my_list": ["tag1", "tag2 some"]}
            ], auto_refresh=True, non_tensor_fields=["my_list"])
        base_search_args = {
            'index_name': self.index_name_1, "config": self.config, "text": "some",
            "search_method": SearchMethod.LEXICAL
        }
        res_exists = tensor_search.search(**{'filter': "my_list:tag1", **base_search_args})

        res_not_exists = tensor_search.search(**{'filter': "my_list:tag55", **base_search_args})

        res_other = tensor_search.search(**{'filter': "my_string:b", **base_search_args})

        # Because lexical search is over the original documents, the strings we are filtering over are texts,
        # not keywords. This allows us to search at the token level. Compare this to test_filtering_list_case_tensor()
        # where filtering is only possible for exact matches (including the space)
        res_should_only_match_keyword_non_exact = tensor_search.search(
            **{'filter': "my_list:tag2", **base_search_args})
        res_should_only_match_keyword_good = tensor_search.search(
            **{'filter': "my_list:(tag2 some)", **base_search_args})

        assert res_exists["hits"][0]["_id"] == "1235"
        assert len(res_exists["hits"]) == 1

        assert len(res_not_exists["hits"]) == 0

        assert res_other["hits"][0]["_id"] == "5678"
        assert len(res_other["hits"]) == 1

        assert len(res_should_only_match_keyword_non_exact["hits"]) == 1
        assert len(res_should_only_match_keyword_good["hits"]) == 1

    def test_filtering_list_case_image(self):
        settings = {"index_defaults": {"treat_urls_and_pointers_as_images": True, "model": "ViT-B/32"}}
        tensor_search.delete_index(self.config, self.index_name_1)
        tensor_search.create_vector_index(index_name=self.index_name_1, index_settings=settings, config=self.config)
        hippo_img = 'https://marqo-assets.s3.amazonaws.com/tests/images/ai_hippo_realistic.png'
        add_docs_caller(
            config=self.config, index_name=self.index_name_1, docs=[
                {"img": hippo_img, "abc": "some text", "other field": "baaadd", "_id": "5678", "my_string": "b"},
                {"img": hippo_img, "abc": "some text", "other field": "Close match hehehe", "_id": "1234", "an_int": 2},
                {"img": hippo_img, "abc": "some text", "_id": "1235", "my_list": ["tag1", "tag2 some"]}
            ], auto_refresh=True, non_tensor_fields=["my_list"])
        # TENSOR SEARCH:
        tensor_search_base_args = {'index_name': self.index_name_1, "config": self.config, 'search_method': 'TENSOR'}

        res_img_2_img = tensor_search.search(**{'filter': "my_list:tag1", 'text': hippo_img, **tensor_search_base_args})
        assert res_img_2_img["hits"][0]["_id"] == "1235"
        assert len(res_img_2_img["hits"]) == 1
        assert res_img_2_img["hits"][0]["_highlights"] == {"img": hippo_img}

        res_img_2_img_none = tensor_search.search(**{'filter': "my_list:not_exist", 'text': hippo_img,
                                                     **tensor_search_base_args})
        assert len(res_img_2_img_none["hits"]) == 0

        res_txt_2_img = tensor_search.search(**{'filter': "my_list:tag1", 'text': "some", **tensor_search_base_args})
        assert res_txt_2_img["hits"][0]["_id"] == "1235"
        assert res_txt_2_img["hits"][0]["_highlights"] == {"abc": "some text"}
        assert len(res_txt_2_img["hits"]) == 1

        res_txt_2_img_none = tensor_search.search(**{'filter': "my_list:not_exist", 'text': "some",
                                                     **tensor_search_base_args})
        assert len(res_txt_2_img_none["hits"]) == 0
        # LEXICAL SEARCH:
        res_lex = tensor_search.search(
            **{'filter': "my_list:tag1", 'text': "some", 'index_name': self.index_name_1,
               "config": self.config, 'search_method': 'LEXICAL'})
        assert res_lex["hits"][0]["_id"] == "1235"
        assert len(res_lex["hits"]) == 1

        res_lex_none = tensor_search.search(
            **{'filter': "my_list:not_exist", 'text': "some", 'index_name': self.index_name_1,
               "config": self.config, 'search_method': 'LEXICAL'})
        assert len(res_lex_none["hits"]) == 0

    def test_filtering(self):
        add_docs_caller(
            config=self.config, index_name=self.index_name_1, docs=[
                {"abc": "some text", "other field": "baaadd", "_id": "5678", "my_string": "b"},
                {"abc": "some text", "other field": "Close match hehehe", "_id": "1234", "an_int": 2},
                {"abc": "some text", "other field": "Close match hehehe", "_id": "1233", "my_bool": True}
            ], auto_refresh=True)

        res_doesnt_exist = tensor_search.search(
            config=self.config, index_name=self.index_name_1, text="some text", result_count=3,
            filter="my_string:c", verbose=0
        )

        res_exists_int = tensor_search.search(
            config=self.config, index_name=self.index_name_1, text="some text", result_count=3,
            filter="an_int:2", verbose=0
        )

        res_exists_string = tensor_search.search(
            config=self.config, index_name=self.index_name_1, text="some text", result_count=3,
            filter="my_string:b", verbose=0
        )

        res_field_doesnt_exist = tensor_search.search(
            config=self.config, index_name=self.index_name_1, text="some text", result_count=3,
            filter="my_int_something:5", verbose=0
        )

        res_range_doesnt_exist = tensor_search.search(
            config=self.config, index_name=self.index_name_1, text="some text", result_count=3,
            filter="an_int:[5 TO 30]", verbose=0
        )

        res_range_exists = tensor_search.search(
            config=self.config, index_name=self.index_name_1, text="some text", result_count=3,
            filter="an_int:[0 TO 30]", verbose=0
        )

        res_bool = tensor_search.search(
            config=self.config, index_name=self.index_name_1, text="some text", result_count=3,
            filter="my_bool:true", verbose=0
        )

        res_multi = tensor_search.search(
            config=self.config, index_name=self.index_name_1, text="some text", result_count=3,
            filter="an_int:[0 TO 30] OR my_bool:true", verbose=0
        )

        res_complex = tensor_search.search(
            config=self.config, index_name=self.index_name_1, text="some text", result_count=3,
            filter="(an_int:[0 TO 30] and an_int:2) AND abc:(some text)", verbose=0
        )

        assert res_exists_int["hits"][0]["_id"] == "1234"
        assert len(res_exists_int["hits"]) == 1

        assert res_exists_string["hits"][0]["_id"] == "5678"
        assert len(res_exists_string["hits"]) == 1

        assert len(res_field_doesnt_exist["hits"]) == 0
        assert len(res_range_doesnt_exist["hits"]) == 0
        assert len(res_doesnt_exist["hits"]) == 0

        assert res_range_exists["hits"][0]["_id"] == "1234"
        assert len(res_range_exists["hits"]) == 1

        assert res_bool["hits"][0]["_id"] == "1233"
        assert len(res_bool["hits"]) == 1

        assert len(res_multi["hits"]) == 2

        assert len(res_complex["hits"]) == 1

        assert 3 == len(tensor_search.search(
            config=self.config, index_name=self.index_name_1, text="some text", result_count=4,
            filter="*:*", verbose=0
        )["hits"])

    def test_filter_spaced_fields(self):
        add_docs_caller(
            config=self.config, index_name=self.index_name_1, docs=[
                {"abc": "some text", "other field": "baaadd", "_id": "5678", "my_string": "b"},
                {"abc": "some text", "other field": "Close match hehehe", "_id": "1234", "an_int": 2},
                {"abc": "some text", "other field": "Close match hehehe", "_id": "1233", "my_bool": True},
                {"abc": "some text", "Floaty Field": 0.548, "_id": "344", "my_bool": True},
            ], auto_refresh=True)

        res = tensor_search.search(
            config=self.config, index_name=self.index_name_1, text='', filter="other\ field:baaadd")

        assert len(res['hits']) == 1
        assert res['hits'][0]['_id'] == "5678"

        res_mult = tensor_search.search(
            config=self.config, index_name=self.index_name_1, text='', filter="other\ field:(Close match hehehe)")
        assert len(res_mult['hits']) == 2
        assert res_mult['hits'][0]['_id'] in {'1234', '1233'}
        assert res_mult['hits'][1]['_id'] in {'1234', '1233'}
        assert res_mult['hits'][1]['_id'] != res_mult['hits'][0]['_id']

        res_float = tensor_search.search(
            config=self.config, index_name=self.index_name_1, text='',
            filter="(Floaty\ Field:[0 TO 1]) AND (abc:(some text))")
        get_res = tensor_search.get_document_by_id(config=self.config, index_name=self.index_name_1, document_id='344')

        assert len(res_float['hits']) == 1
        assert res_float['hits'][0]['_id'] == "344"

    def test_filtering_bad_syntax(self):
        add_docs_caller(
            config=self.config, index_name=self.index_name_1, docs=[
                {"abc": "some text", "other field": "baaadd", "_id": "5678", "my_string": "b"},
                {"abc": "some text", "other field": "Close match hehehe", "_id": "1234", "an_int": 2},
                {"abc": "some text", "other field": "Close match hehehe", "_id": "1233", "my_bool": True},
            ], auto_refresh=True)
        try:
            tensor_search.search(
                config=self.config, index_name=self.index_name_1, text="some text",
                result_count=3, filter="(other field):baaadd", verbose=0
            )
            raise AssertionError
        except InvalidArgError:
            pass

    def test_set_device(self):
        """calling search with a specified device overrides MARQO_BEST_AVAILABLE_DEVICE"""

        mock_vectorise = mock.MagicMock()

        # Get vector dimension of the default BERT model
        DEFAULT_MODEL_DIMENSION = get_model_properties_from_registry(MlModel.bert)["dimensions"]
        mock_vectorise.return_value = [[0 for i in range(DEFAULT_MODEL_DIMENSION)]]

        @mock.patch("marqo.s2_inference.s2_inference.vectorise", mock_vectorise)
        def run():
            tensor_search.search(
                config=self.config, index_name=self.index_name_1, text="some text",
                search_method=SearchMethod.TENSOR, highlights=True, device="cuda:123")
            return True

        assert run()
        assert os.environ["MARQO_BEST_AVAILABLE_DEVICE"] == "cpu"
        args, kwargs = mock_vectorise.call_args
        assert kwargs["device"] == "cuda:123"

    def test_search_other_types_subsearch(self):
        add_docs_caller(
            config=self.config, index_name=self.index_name_1, auto_refresh=True,
            docs=[{
                "an_int": 1,
                "a_float": 1.2,
                "a_bool": True,
                "some_str": "blah"
            }])
        for to_search in [1, 1.2, True, "blah"]:
            assert "hits" in tensor_search._lexical_search(
                text=str(to_search), config=self.config, index_name=self.index_name_1,

            )
            assert "hits" in tensor_search._vector_text_search(
                query=str(to_search), config=self.config, index_name=self.index_name_1, device="cpu"
            )

    def test_search_other_types_top_search(self):
        docs = [{
            "an_int": 1,
            "a_float": 1.2,
            "a_bool": True,
            "some_str": "blah"
        }]
        add_docs_caller(
            config=self.config, index_name=self.index_name_1, auto_refresh=True,
            docs=docs)
        for field, to_search in docs[0].items():
            assert "hits" in tensor_search.search(
                text=str(to_search), config=self.config, index_name=self.index_name_1,
                search_method=SearchMethod.TENSOR, filter=f"{field}:{to_search}"

            )
            assert "hits" in tensor_search.search(
                text=str(to_search), config=self.config, index_name=self.index_name_1,
                search_method=SearchMethod.LEXICAL, filter=f"{field}:{to_search}"
            )

    def test_lexical_filtering(self):
        add_docs_caller(
            config=self.config, index_name=self.index_name_1, docs=[
                {
                    "doc title": "The captain bravely lead her followers into battle."
                                 " She directed her soldiers to and fro.",
                    "field X": "some text",
                    "field1": "other things", "my_bool": True,
                    "_id": "123456", "a_float": 0.61
                },
                {
                    "_id": "other doc", "a_float": 0.66, "bfield": "some text too", "my_int": 5,
                    "fake_int": "234", "fake_float": "1.23", "gapped field_name": "gap"
                }
            ], auto_refresh=True)

        res = tensor_search.search(
            config=self.config, index_name=self.index_name_1, text="some text", result_count=3,
            filter="(my_bool:true AND a_float:[0.1 TO 0.75]) AND field1:(other things)",
            search_method=SearchMethod.LEXICAL
        )
        assert len(res["hits"]) == 1
        assert res["hits"][0]["_id"] == "123456"

        pairs = [
            ("my_looLoo:1", None), ("", None), ("*:*", math.inf),
            ("my_int:5", "other doc"), ("my_int:[1 TO 10]", "other doc"),
            ("a_float:0.61", "123456"), ("field1:(other things)", "123456"),
            ("fake_int:234", "other doc"), ("fake_float:1.23", "other doc"),
            ("fake_float:[0 TO 2]", "other doc"), ("gapped\ field_name:gap", "other doc")
        ]

        for filter, expected in pairs:
            check_res = tensor_search.search(
                config=self.config, index_name=self.index_name_1, text="some text", result_count=3,
                filter=filter,
                search_method=SearchMethod.LEXICAL
            )
            if expected is None:
                assert 0 == len(check_res["hits"])
            elif expected == math.inf:  # stand-in for "Any"
                assert 2 == len(check_res["hits"])
            else:
                assert 1 == len(check_res["hits"])
                assert expected == check_res["hits"][0]["_id"]

    def test_attributes_to_retrieve_vector(self):
        docs = {
            "5678": {"abc": "Exact match hehehe", "other field": "baaadd",
                     "Cool Field 1": "res res res", "_id": "5678"},
            "rgjknrgnj": {"Cool Field 1": "somewhat match", "_id": "rgjknrgnj",
                          "abc": "random text", "other field": "Close match hehehe"},
            "9000": {"Cool Field 1": "somewhat match", "_id": "9000", "other field": "weewowow"}
        }
        add_docs_caller(
            config=self.config, index_name=self.index_name_1, docs=list(docs.values()), auto_refresh=True)
        search_res = tensor_search.search(
            config=self.config, index_name=self.index_name_1, text="Exact match hehehe",
            attributes_to_retrieve=["other field", "Cool Field 1"],
            search_method="TENSOR"
        )
        assert len(search_res["hits"]) == 3
        for res in search_res["hits"]:
            assert docs[res["_id"]]["other field"] == res["other field"]
            assert docs[res["_id"]]["Cool Field 1"] == res["Cool Field 1"]
            assert set(k for k in res.keys() if k not in TensorField.__dict__.values()) == \
                   {"other field", "Cool Field 1", "_id"}

    def test_attributes_to_retrieve_lexical(self):
        docs = {
            "5678": {"abc": "Exact match hehehe", "other field": "baaadd",
                     "Cool Field 1": "res res res", "_id": "5678"},
            "rgjknrgnj": {"Cool Field 1": "somewhat match", "_id": "rgjknrgnj",
                          "abc": "random text", "other field": "Close match hehehe"},
            "9000": {"Cool Field 1": "somewhat match", "_id": "9000", "other field": "weewowow"}
        }
        add_docs_caller(
            config=self.config, index_name=self.index_name_1, docs=list(docs.values()), auto_refresh=True)
        search_res = tensor_search.search(
            config=self.config, index_name=self.index_name_1, text="Exact match hehehe",
            attributes_to_retrieve=["other field", "Cool Field 1"], search_method="LEXICAL"
        )
        assert len(search_res["hits"]) == 3
        for res in search_res["hits"]:
            assert docs[res["_id"]]["other field"] == res["other field"]
            assert docs[res["_id"]]["Cool Field 1"] == res["Cool Field 1"]
            assert set(k for k in res.keys() if k not in TensorField.__dict__.values()) == \
                   {"other field", "Cool Field 1", "_id"}

    def test_attributes_to_retrieve_empty(self):
        docs = {
            "5678": {"abc": "Exact match hehehe", "other field": "baaadd",
                     "Cool Field 1": "res res res", "_id": "5678"},
            "rgjknrgnj": {"Cool Field 1": "somewhat match", "_id": "rgjknrgnj",
                          "abc": "random text", "other field": "Close match hehehe"},
            "9000": {"Cool Field 1": "somewhat match", "_id": "9000", "other field": "weewowow"}
        }
        add_docs_caller(
            config=self.config, index_name=self.index_name_1, docs=list(docs.values()), auto_refresh=True)
        for method in ("LEXICAL", "TENSOR"):
            search_res = tensor_search.search(
                config=self.config, index_name=self.index_name_1, text="Exact match hehehe",
                attributes_to_retrieve=[], search_method=method
            )
            assert len(search_res["hits"]) == 3
            for res in search_res["hits"]:
                assert set(k for k in res.keys() if k not in TensorField.__dict__.values()) == {"_id"}

    def test_attributes_to_retrieve_empty_index(self):
        assert 0 == tensor_search.get_stats(config=self.config, index_name=self.index_name_1)['numberOfDocuments']
        for to_retrieve in [[], ["some field name"], ["some field name", "wowowow field"]]:
            for method in ("LEXICAL", "TENSOR"):
                search_res = tensor_search.search(
                    config=self.config, index_name=self.index_name_1, text="Exact match hehehe",
                    attributes_to_retrieve=to_retrieve, search_method=method
                )
                assert len(search_res["hits"]) == 0
                assert search_res['query'] == "Exact match hehehe"

    def test_attributes_to_retrieve_non_existent(self):
        docs = {
            "5678": {"abc": "Exact a match hehehe", "other field": "baaadd",
                     "Cool Field 1": "res res res", "_id": "5678"},
            "rgjknrgnj": {"Cool Field 1": "somewhata  match", "_id": "rgjknrgnj",
                          "abc": "random a text", "other field": "Close match hehehe"},
            "9000": {"Cool Field 1": "somewhat a match", "_id": "9000", "other field": "weewowow"}
        }
        add_docs_caller(
            config=self.config, index_name=self.index_name_1, docs=list(docs.values()), auto_refresh=True)
        for to_retrieve in [[], ["non existing field name"], ["other field", "non existing field name"]]:
            for method in ("TENSOR", "LEXICAL"):
                search_res = tensor_search.search(
                    config=self.config, index_name=self.index_name_1, text=" a ",
                    attributes_to_retrieve=to_retrieve, search_method=method
                )
                assert len(search_res["hits"]) == 3
                for res in search_res["hits"]:
                    assert "non existing field name" not in res
                    assert set(k for k in res.keys()
                               if k not in TensorField.__dict__.values() and k != "_id"
                               ).issubset(to_retrieve)

    def test_attributes_to_retrieve_and_searchable_attribs(self):
        docs = {
            "i_1": {"field_1": "a", "other field": "baaadd",
                    "Cool Field 1": "res res res", "_id": "i_1"},
            "i_2": {"field_1": "a", "_id": "i_2",
                    "field_2": "a", "other field": "Close match hehehe"},
            "i_3": {"field_1": " a ", "_id": "i_3", "field_2": "a",
                    "field_3": "a "}
        }
        add_docs_caller(
            config=self.config, index_name=self.index_name_1, docs=list(docs.values()), auto_refresh=True)
        for to_retrieve, to_search, expected_ids, expected_fields in [
            (["field_1"], ["field_3"], ["i_3"], ["field_1"]),
            (["field_3"], ["field_1"], ["i_1", "i_2", "i_3"], ["field_3"]),
            (["field_1", "field_2"], ["field_2", "field_3"], ["i_2", "i_3"], ["field_1", "field_2"]),
        ]:
            for method in ("TENSOR", "LEXICAL"):
                search_res = tensor_search.search(
                    config=self.config, index_name=self.index_name_1, text="a",
                    attributes_to_retrieve=to_retrieve, search_method=method,
                    searchable_attributes=to_search
                )
                assert len(search_res["hits"]) == len(expected_ids)
                assert set(expected_ids) == {h['_id'] for h in search_res["hits"]}
                for res in search_res["hits"]:
                    relevant_fields = set(expected_fields).intersection(set(docs[res["_id"]].keys()))
                    assert set(k for k in res.keys()
                               if k not in TensorField.__dict__.values() and k != "_id"
                               ) == relevant_fields

    def test_attributes_to_retrieve_non_list(self):
        add_docs_caller(config=self.config, index_name=self.index_name_1,
                        docs=[{"cool field 111": "this is some content"}],
                        auto_refresh=True)
        for method in ("TENSOR", "LEXICAL"):
            for bad_attr in ["jknjhc", "", dict(), 1234, 1.245]:
                try:
                    tensor_search.search(
                        config=self.config, index_name=self.index_name_1, text="a",
                        attributes_to_retrieve=bad_attr, search_method=method,
                    )
                    raise AssertionError
                except (InvalidArgError, InvalidFieldNameError):
                    pass

    def test_limit_results(self):
        """"""
        vocab_source = "https://www.mit.edu/~ecprice/wordlist.10000"

        vocab = requests.get(vocab_source).text.splitlines()

        add_docs_batched(
            config=self.config, index_name=self.index_name_1,
            docs=[{"Title": "a " + (" ".join(random.choices(population=vocab, k=25)))}
                  for _ in range(2000)], auto_refresh=False, device="cpu"
        )
        tensor_search.refresh_index(config=self.config, index_name=self.index_name_1)
        for search_method in (SearchMethod.LEXICAL, SearchMethod.TENSOR):
            for max_doc in [0, 1, 2, 5, 10, 100, 1000]:
                mock_environ = {EnvVars.MARQO_MAX_RETRIEVABLE_DOCS: str(max_doc)}

                @mock.patch.dict(os.environ, {**os.environ, **mock_environ})
                def run():
                    half_search = tensor_search.search(search_method=search_method,
                                                       config=self.config, index_name=self.index_name_1, text='a',
                                                       result_count=max_doc // 2)
                    assert half_search['limit'] == max_doc // 2
                    assert len(half_search['hits']) == max_doc // 2
                    limit_search = tensor_search.search(search_method=search_method,
                                                        config=self.config, index_name=self.index_name_1, text='a',
                                                        result_count=max_doc)
                    assert limit_search['limit'] == max_doc
                    assert len(limit_search['hits']) == max_doc
                    try:
                        oversized_search = tensor_search.search(search_method=search_method,
                                                                config=self.config, index_name=self.index_name_1,
                                                                text='a', result_count=max_doc + 1)
                    except IllegalRequestedDocCount:
                        pass
                    try:
                        very_oversized_search = tensor_search.search(search_method=search_method,
                                                                     config=self.config, index_name=self.index_name_1,
                                                                     text='a', result_count=(max_doc + 1) * 2)
                    except IllegalRequestedDocCount:
                        pass
                    return True
            assert run()

    def test_limit_results_none(self):
        """if env var isn't set or is None"""
        vocab_source = "https://www.mit.edu/~ecprice/wordlist.10000"

        vocab = requests.get(vocab_source).text.splitlines()

        add_docs_batched(
            config=self.config, index_name=self.index_name_1,
            docs=[{"Title": "a " + (" ".join(random.choices(population=vocab, k=25)))}
            for _ in range(700)], auto_refresh=False, device="cpu"
        )
        tensor_search.refresh_index(config=self.config, index_name=self.index_name_1)

        for search_method in (SearchMethod.LEXICAL, SearchMethod.TENSOR):
            for mock_environ in [dict(),
                                 {EnvVars.MARQO_MAX_RETRIEVABLE_DOCS: ''}]:
                @mock.patch.dict(os.environ, {**os.environ, **mock_environ})
                def run():
                    lim = 500
                    half_search = tensor_search.search(
                        search_method=search_method,
                        config=self.config, index_name=self.index_name_1, text='a', result_count=lim)
                    assert half_search['limit'] == lim
                    assert len(half_search['hits']) == lim
                    return True

                assert run()

    def test_empty_searchable_attributes(self):
        # Result should be empty whether paginated or not.
        docs = [
            {
                "field_a": 0,
                "field_b": 0,
                "field_c": 0
            },
            {
                "field_a": 1,
                "field_b": 1,
                "field_c": 1
            }
        ]

        add_docs_caller(
            config=self.config, index_name=self.index_name_1,
            docs=docs, auto_refresh=False
        )

        tensor_search.refresh_index(config=self.config, index_name=self.index_name_1)

        res = tensor_search.search(
            config=self.config, index_name=self.index_name_1, text="some text",
            searchable_attributes=[], search_method="TENSOR"
        )
        assert res["hits"] == []

    def test_image_search_highlights(self):
        """does the URL get returned as the highlight? (it should - because no rerankers are being used)"""
        settings = {
            "index_defaults": {
                "treat_urls_and_pointers_as_images": True,
                "model": "ViT-B/32",
            }}
        tensor_search.delete_index(self.config, self.index_name_1)
        tensor_search.create_vector_index(
            index_name=self.index_name_1, index_settings=settings, config=self.config
        )
        url_1 = "https://marqo-assets.s3.amazonaws.com/tests/images/ai_hippo_realistic.png"
        url_2 = "https://marqo-assets.s3.amazonaws.com/tests/images/ai_hippo_statue.png"
        docs = [
            {"_id": "123",
             "image_field": url_1,
             "text_field": "some words here"
             },
            {"_id": "789",
             "image_field": url_2},
        ]
        add_docs_caller(
            config=self.config, auto_refresh=True, index_name=self.index_name_1, docs=docs
        )
        res = tensor_search.search(
            config=self.config, index_name=self.index_name_1, text="some text", result_count=3,
            searchable_attributes=['image_field']
        )
        assert len(res['hits']) == 2
        assert {hit['image_field'] for hit in res['hits']} == {url_2, url_1}
        assert {hit['_highlights']['image_field'] for hit in res['hits']} == {url_2, url_1}

    def test_multi_search(self):
        docs = [
            {"field_a": "Doberman, canines, golden retrievers are humanity's best friends",
             "_id": 'dog_doc'},
            {"field_a": "All things poodles! Poodles are great pets",
             "_id": 'poodle_doc'},
            {"field_a": "Construction and scaffolding equipment",
             "_id": 'irrelevant_doc'}
        ]
        add_docs_caller(
            config=self.config, index_name=self.index_name_1,
            docs=docs, auto_refresh=True
        )
        queries_expected_ordering = [
            ({"Dogs": 2.0, "Poodles": -2}, ['dog_doc', 'irrelevant_doc', 'poodle_doc']),
            ("dogs", ['dog_doc', 'poodle_doc', 'irrelevant_doc']),
            ({"dogs": 1}, ['dog_doc', 'poodle_doc', 'irrelevant_doc']),
            ({"Dogs": -2.0, "Poodles": 2}, ['poodle_doc', 'irrelevant_doc', 'dog_doc']),
        ]
        for query, expected_ordering in queries_expected_ordering:

            res = tensor_search.search(
                text=query,
                index_name=self.index_name_1,
                result_count=5,
                config=self.config,
                search_method=SearchMethod.TENSOR, )

            # the poodle doc should be lower ranked than the irrelevant doc
            for hit_position, _ in enumerate(res['hits']):
                assert res['hits'][hit_position]['_id'] == expected_ordering[hit_position]

    def test_multi_search_images(self):
        docs = [
            {
                "loc a": "https://marqo-assets.s3.amazonaws.com/tests/images/ai_hippo_realistic.png",
                "_id": 'realistic_hippo'},
            {"loc b": "https://marqo-assets.s3.amazonaws.com/tests/images/ai_hippo_statue.png",
             "_id": 'artefact_hippo'}
        ]
        image_index_config = {
            IndexSettingsField.index_defaults: {
                IndexSettingsField.model: "ViT-B/16",
                IndexSettingsField.treatUrlsAndPointersAsImages: True
            }
        }
        tensor_search.delete_index(self.config, self.index_name_1)
        tensor_search.create_vector_index(
            config=self.config, index_name=self.index_name_1, index_settings=image_index_config)
        add_docs_caller(
            config=self.config, index_name=self.index_name_1,
            docs=docs, auto_refresh=True
        )
        queries_expected_ordering = [
            ({"Nature photography": 2.0, "Artefact": -2}, ['realistic_hippo', 'artefact_hippo']),
            ({"Nature photography": -1.0, "Artefact": 1.0}, ['artefact_hippo', 'realistic_hippo']),
            ({"Nature photography": -1.5, "Artefact": 1.0, "hippo": 1.0}, ['artefact_hippo', 'realistic_hippo']),
            ({"https://marqo-assets.s3.amazonaws.com/tests/images/ai_hippo_statue.png": -1.0,
              "blah": 1.0}, ['realistic_hippo', 'artefact_hippo']),
            ({"https://marqo-assets.s3.amazonaws.com/tests/images/ai_hippo_statue.png": 2.0,
              "https://marqo-assets.s3.amazonaws.com/tests/images/ai_hippo_realistic.png": -1.0},
             ['artefact_hippo', 'realistic_hippo']),
            ({"https://marqo-assets.s3.amazonaws.com/tests/images/ai_hippo_statue.png": 2.0,
              "https://marqo-assets.s3.amazonaws.com/tests/images/ai_hippo_realistic.png": -1.0,
              "artefact": 1.0, "photo realistic": -1,
              },
             ['artefact_hippo', 'realistic_hippo']),
        ]
        for query, expected_ordering in queries_expected_ordering:
            res = tensor_search.search(
                text=query,
                index_name=self.index_name_1,
                result_count=5,
                config=self.config,
                search_method=SearchMethod.TENSOR)
            # the poodle doc should be lower ranked than the irrelevant doc
            for hit_position, _ in enumerate(res['hits']):
                assert res['hits'][hit_position]['_id'] == expected_ordering[hit_position]

    def test_multi_search_check_vector(self):
        """check the result vector in the body is the same as one we manually calculate

        This checks our batching logic.
        """
        docs = [
            {
                "loc a": "https://marqo-assets.s3.amazonaws.com/tests/images/ai_hippo_realistic.png",
                "_id": 'realistic_hippo'},
            {"loc a": "https://marqo-assets.s3.amazonaws.com/tests/images/ai_hippo_statue.png",
             "_id": 'artefact_hippo'}
        ]
        image_index_config = {
            IndexSettingsField.index_defaults: {
                IndexSettingsField.model: "ViT-B/16",
                IndexSettingsField.treatUrlsAndPointersAsImages: True
            }
        }
        tensor_search.delete_index(self.config, self.index_name_1)
        tensor_search.create_vector_index(
            config=self.config, index_name=self.index_name_1, index_settings=image_index_config)
        add_docs_caller(
            config=self.config, index_name=self.index_name_1,
            docs=docs, auto_refresh=True
        )
        multi_queries = [
            {
                "https://marqo-assets.s3.amazonaws.com/tests/images/ai_hippo_statue.png": 2.0,
                "https://marqo-assets.s3.amazonaws.com/tests/images/ai_hippo_realistic.png": -1.0,
                "artefact": 5.0, "photo realistic": -1,
            },
            {
                "artefact": 5.0,
                "https://marqo-assets.s3.amazonaws.com/tests/images/ai_hippo_statue.png": 2.0,
                "photo realistic": -1,
                "https://marqo-assets.s3.amazonaws.com/tests/images/ai_hippo_realistic.png": -1.0
            },
            {
                "https://marqo-assets.s3.amazonaws.com/tests/images/ai_hippo_statue.png": 3,
                "https://marqo-assets.s3.amazonaws.com/tests/images/ai_hippo_realistic.png": -1.0,
            },
            {
                "hello": 3, "some thing": -1.0,
            },
        ]
        from marqo.tensor_search.utils import dicts_to_jsonl

        for multi_query in multi_queries:
            mock_dicts_to_jsonl = mock.MagicMock()
            mock_dicts_to_jsonl.side_effect = lambda *x, **y: dicts_to_jsonl(*x, **y)

            @mock.patch('marqo.tensor_search.utils.dicts_to_jsonl', mock_dicts_to_jsonl)
            def run() -> typing.List[float]:
                tensor_search.search(
                    text=multi_query,
                    index_name=self.index_name_1,
                    result_count=5,
                    config=self.config,
                    search_method=SearchMethod.TENSOR)
                get_args, get_kwargs = mock_dicts_to_jsonl.call_args
                search_dicts = get_args[0]
                assert len(search_dicts) == 2
                query_dict = search_dicts[1]

                query_vec = query_dict['query']['nested']['query']['knn'][
                    f"{TensorField.chunks}.{TensorField.marqo_knn_field}"]['vector']
                return query_vec

            # manually calculate weights:
            weighted_vectors = []
            for q, weight in multi_query.items():
                vec = vectorise(model_name="ViT-B/16", content=[q, ],
                                image_download_headers=None, normalize_embeddings=True,
                                device="cpu")[0]
                weighted_vectors.append(np.asarray(vec) * weight)

            manually_combined = np.mean(weighted_vectors, axis=0)
            norm = np.linalg.norm(manually_combined, axis=-1, keepdims=True)
            if norm > 0:
                manually_combined /= np.linalg.norm(manually_combined, axis=-1, keepdims=True)
            manually_combined = list(manually_combined)

            combined_query = run()
            assert np.allclose(combined_query, manually_combined, atol=1e-6)

    def test_multi_search_images_edge_cases(self):
        docs = [
            {"loc": "https://marqo-assets.s3.amazonaws.com/tests/images/ai_hippo_realistic.png",
             "_id": 'realistic_hippo'},
            {"field_a": "Some text about a weird forest",
             "_id": 'artefact_hippo'}
        ]
        image_index_config = {
            IndexSettingsField.index_defaults: {
                IndexSettingsField.model: "ViT-B/16",
                IndexSettingsField.treatUrlsAndPointersAsImages: True
            }
        }
        tensor_search.delete_index(self.config, self.index_name_1)
        tensor_search.create_vector_index(
            config=self.config, index_name=self.index_name_1, index_settings=image_index_config)
        add_docs_caller(
            config=self.config, index_name=self.index_name_1,
            docs=docs, auto_refresh=True
        )
        invalid_queries = [{}, None, {123: 123}, {'123': None},
                           {"https://marqo_not_real.com/image_1.png": 3}, set()]
        for q in invalid_queries:
            try:
                tensor_search.search(
                    text=q,
                    index_name=self.index_name_1,
                    result_count=5,
                    config=self.config,
                    search_method=SearchMethod.TENSOR)
                raise AssertionError
            except (InvalidArgError, BadRequestError) as e:
                pass

    def test_multi_search_images_ok_edge_cases(self):
        docs = [
            {"loc": "https://marqo-assets.s3.amazonaws.com/tests/images/ai_hippo_realistic.png",
             "_id": 'realistic_hippo'},
            {"field_a": "Some text about a weird forest",
             "_id": 'artefact_hippo'}
        ]
        image_index_config = {
            IndexSettingsField.index_defaults: {
                IndexSettingsField.model: "ViT-B/16",
                IndexSettingsField.treatUrlsAndPointersAsImages: True
            }
        }
        tensor_search.delete_index(self.config, self.index_name_1)
        tensor_search.create_vector_index(
            config=self.config, index_name=self.index_name_1, index_settings=image_index_config)
        add_docs_caller(
            config=self.config, index_name=self.index_name_1,
            docs=docs, auto_refresh=True
        )
        alright_queries = [{"v ": 1.2}, {"d ": 0}, {"vf": -1}]
        for q in alright_queries:
            tensor_search.search(
                text=q,
                index_name=self.index_name_1,
                result_count=5,
                config=self.config,
                search_method=SearchMethod.TENSOR)

    def test_multi_search_images_lexical(self):
        """Error if you try this"""
        docs = [
            {"loc": "124", "_id": 'realistic_hippo'},
            {"field_a": "Some text about a weird forest",
             "_id": 'artefact_hippo'}
        ]
        add_docs_caller(
            config=self.config, index_name=self.index_name_1,
            docs=docs, auto_refresh=True
        )
        for bad_method in [SearchMethod.LEXICAL, "kjrnkjrn", ""]:
            try:
                tensor_search.search(
                    text={'something': 1},
                    index_name=self.index_name_1,
                    result_count=5,
                    config=self.config,
                    search_method=bad_method)
                raise AssertionError
            except InvalidArgError as e:
                pass

    def test_image_search(self):
        """This test is to ensure image search works as expected
        The code paths for image and search have diverged quite a bit
        """
        hippo_image = (
            'https://marqo-assets.s3.amazonaws.com/tests/images/ai_hippo_realistic.png'
        )
        doc_dict = {
            'realistic_hippo': {"loc": hippo_image,
                                "_id": 'realistic_hippo'},
            'artefact_hippo': {"field_a": "Some text about a weird forest",
                               "_id": 'artefact_hippo'}
        }
        docs = list(doc_dict.values())
        image_index_config = {
            IndexSettingsField.index_defaults: {
                IndexSettingsField.model: "ViT-B/16",
                IndexSettingsField.treatUrlsAndPointersAsImages: True
            }
        }
        tensor_search.delete_index(self.config, self.index_name_1)
        tensor_search.create_vector_index(
            config=self.config, index_name=self.index_name_1, index_settings=image_index_config)
        add_docs_caller(
            config=self.config, index_name=self.index_name_1,
            docs=docs, auto_refresh=True
        )
        res = tensor_search.search(
            text=hippo_image,
            index_name=self.index_name_1,
            result_count=5,
            config=self.config,
            search_method=SearchMethod.TENSOR)
        assert len(res['hits']) == 2
        for hit in res['hits']:
            original_doc = doc_dict[hit['_id']]
            assert len(hit['_highlights']) == 1
            highlight_field = list(hit['_highlights'].keys())[0]
            assert highlight_field in original_doc
            assert hit[highlight_field] == original_doc[highlight_field]

    def test_zero_vectors_search(self):
        """This is to test an edge case where the query is a 0-vector, 1 shard, 0 replicas"""
        index_name = "zero_vectors_search_index"

        try:
            tensor_search.delete_index(config=self.config, index_name=index_name)
        except IndexNotFoundError:
            pass

        index_settings = {
            IndexSettingsField.index_defaults: {
                "treat_urls_and_pointers_as_images": True,
                "model": "random/small"
            },
            'number_of_shards': 1,
            'number_of_replicas': 0,
        }

        tensor_search.create_vector_index(config=self.config, index_name=index_name, index_settings=index_settings)

        add_docs_caller(
            config=self.config, index_name=index_name, docs=[
                {"abc": "Exact match hehehe", "other field": "baaadd"},
                {"abc": "random text", "other field": "Close match hehehe"},
            ], auto_refresh=True)

        query = {"A rider riding a horse": 0}

        mock_create_dummy_query = mock.MagicMock()
        mock_create_dummy_query.side_effect = _create_dummy_query_for_zero_vector_search

        mock_vector_text_search_verbose = mock.MagicMock()
        mock_vector_text_search_verbose.side_effect = _vector_text_search_query_verbose

        @mock.patch('marqo.tensor_search.tensor_search._create_dummy_query_for_zero_vector_search',
                    mock_create_dummy_query)
        @mock.patch('marqo.tensor_search.tensor_search._vector_text_search_query_verbose',
                    mock_vector_text_search_verbose)
        def run():
            for verbose in [0, 1, 2]:
                res = tensor_search.search(config=self.config, text=query, index_name=index_name, verbose=verbose)
                mock_create_dummy_query.assert_called_once()
                assert res["hits"] == []
                mock_create_dummy_query.reset_mock()
                if verbose == 0:
                    mock_vector_text_search_verbose.assert_not_called()
                elif verbose > 0:
                    args, kwargs = mock_vector_text_search_verbose.call_args
                    assert kwargs["verbose"] == verbose
                    assert kwargs["body"][0]["index"] == index_name
                    assert kwargs["body"][1] == {"query": {"match_none": {}}}
                mock_vector_text_search_verbose.reset_mock()
            return True

        assert run()

    def test_vector_text_search_verbose(self):
        mock_vector_text_search_verbose = mock.MagicMock()
        mock_vector_text_search_verbose.side_effect = _vector_text_search_query_verbose

        mock_pprint = mock.MagicMock()
        mock_pprint.side_effect = pprint.pprint

        mock_generate_verbose_one_body = mock.MagicMock()
        mock_generate_verbose_one_body.side_effect = _generate_vector_text_search_query_for_verbose_one

        @mock.patch('marqo.tensor_search.tensor_search._generate_vector_text_search_query_for_verbose_one',
                    mock_generate_verbose_one_body)
        @mock.patch('marqo.tensor_search.tensor_search._vector_text_search_query_verbose',
                    mock_vector_text_search_verbose)
        @mock.patch('marqo.tensor_search.tensor_search.pprint.pprint', mock_pprint)
        def run():
            for verbose in [0, 1, 2]:
                search_res = tensor_search.search(config=self.config, text="random text",
                                                  index_name=self.index_name_1, verbose=verbose)
                if verbose == 0:
                    mock_vector_text_search_verbose.assert_not_called()
                    mock_pprint.assert_not_called()
                elif verbose > 0:
                    mock_vector_text_search_verbose.assert_called_once()
                    _, verbose_kwargs = mock_vector_text_search_verbose.call_args
                    assert verbose_kwargs["verbose"] == verbose
                    assert verbose_kwargs["body"][0]["index"] == self.index_name_1
                    assert "knn" in verbose_kwargs["body"][1]["query"]["nested"]["query"]

                    # Called twice because of there is a result verbose after the search
                    assert mock_pprint.call_count == 2

                    pprint_args, pprint_kwargs = mock_pprint.call_args_list[0]
                    if verbose == 1:
                        mock_generate_verbose_one_body.assert_called_once_with(verbose_kwargs["body"])
                    elif verbose == 2:
                        assert verbose_kwargs["body"] == pprint_args[0]
                        assert pprint_kwargs["compact"] == True

                mock_vector_text_search_verbose.reset_mock()
                mock_pprint.reset_mock()
            return True

        assert run()


class TestVectorSearchUtils(MarqoTestCase):

    def setUp(self) -> None:
        self.index_name_1 = "my-test-index-1"
        self.index_name_2 = "my-test-index-2"
        self.index_name_3 = "my-test-index-3"
        self._delete_test_indices()
        self._create_test_indices()

        # Any tests that call add_document, search, bulk_search need this env var
        # Ensure other os.environ patches in indiv tests do not erase this one.
        self.device_patcher = mock.patch.dict(os.environ, {"MARQO_BEST_AVAILABLE_DEVICE": "cpu"})
        self.device_patcher.start()

    def tearDown(self):
        self.device_patcher.stop()

    def _delete_test_indices(self, indices=None):
        if indices is None or not indices:
            ix_to_delete = [self.index_name_1, self.index_name_2, self.index_name_3]
        else:
            ix_to_delete = indices
        for ix_name in ix_to_delete:
            try:
                tensor_search.delete_index(config=self.config, index_name=ix_name)
            except IndexNotFoundError as s:
                pass

    def _create_test_indices(self, indices=None):
        if indices is None or not indices:
            ix_to_create = [self.index_name_1, self.index_name_2, self.index_name_3]
        else:
            ix_to_create = indices
        for ix_name in ix_to_create:
            tensor_search.create_vector_index(config=self.config, index_name=ix_name)
    
    def test_construct_vector_input_batches(self):
        index_info_with_images = IndexInfo(
            model_name = "ViT-B/32",        # Placeholder
            search_model_name = None,       # should work with no search model set
            properties = {"PLACEHOLDER": "PLACEHOLDER"},
            index_settings = {
                IndexSettingsField.index_defaults: {
                    IndexSettingsField.treat_urls_and_pointers_as_images: True
                }
            }
        )

        index_info_without_images = IndexInfo(
            model_name = "ViT-B/32",        # Placeholder
            search_model_name = None,       # should work with no search model set
            properties = {"PLACEHOLDER": "PLACEHOLDER"},
            index_settings = {
                IndexSettingsField.index_defaults: {
                    IndexSettingsField.treat_urls_and_pointers_as_images: False
                }
            }
        )
        
        # query is None
        res = tensor_search.construct_vector_input_batches(None, index_info_with_images)
        assert res == ([], [])

        # query string
        res = tensor_search.construct_vector_input_batches("some text", index_info_with_images)
        assert res == (["some text"], [])

        # query string, image, with urls as images
        res = tensor_search.construct_vector_input_batches("https://marqo-assets.s3.amazonaws.com/tests/images/ai_hippo_realistic.png", index_info_with_images)
        assert res == ([], ["https://marqo-assets.s3.amazonaws.com/tests/images/ai_hippo_realistic.png"])

        # query dict, mixed text and image, with urls as images
        res = tensor_search.construct_vector_input_batches({
            "some text": 1, 
            "https://marqo-assets.s3.amazonaws.com/tests/images/ai_hippo_realistic.png": 2}, 
        index_info_with_images)
        assert res == (["some text"], ["https://marqo-assets.s3.amazonaws.com/tests/images/ai_hippo_realistic.png"])

        # query dict, all text
        res = tensor_search.construct_vector_input_batches({
            "some text": 1, 
            "some other text": 2},
        index_info_with_images)
        assert res == (["some text", "some other text"], [])

        # query dict, all image, with urls as images
        res = tensor_search.construct_vector_input_batches({
            "https://marqo-assets.s3.amazonaws.com/tests/images/ai_hippo_realistic.png": 1, 
            "https://marqo-assets.s3.amazonaws.com/tests/images/ai_hippo_statue.png": 2},
        index_info_with_images)
        assert res == ([], ["https://marqo-assets.s3.amazonaws.com/tests/images/ai_hippo_realistic.png", "https://marqo-assets.s3.amazonaws.com/tests/images/ai_hippo_statue.png"])

        # query string, image, no urls as images
        res = tensor_search.construct_vector_input_batches("https://marqo-assets.s3.amazonaws.com/tests/images/ai_hippo_realistic.png", index_info_without_images)
        assert res == (["https://marqo-assets.s3.amazonaws.com/tests/images/ai_hippo_realistic.png"], [])

        # query dict, mixed text and image, no urls as images
        res = tensor_search.construct_vector_input_batches({
            "some text": 1, 
            "https://marqo-assets.s3.amazonaws.com/tests/images/ai_hippo_realistic.png": 2},
        index_info_without_images)
        assert res == (["some text", "https://marqo-assets.s3.amazonaws.com/tests/images/ai_hippo_realistic.png"], [])

        # query dict, all image, no urls as images
        res = tensor_search.construct_vector_input_batches({
            "https://marqo-assets.s3.amazonaws.com/tests/images/ai_hippo_realistic.png": 1, 
            "https://marqo-assets.s3.amazonaws.com/tests/images/ai_hippo_statue.png": 2},
        index_info_without_images)
        assert res == (["https://marqo-assets.s3.amazonaws.com/tests/images/ai_hippo_realistic.png", "https://marqo-assets.s3.amazonaws.com/tests/images/ai_hippo_statue.png"], [])


    def test_determine_text_query_prefix(self):
        """
        Ensures proper priority order is followed when determining the query prefix.
        search request-level > index override-level > model default level
        """

        index_info_with_model_default = IndexInfo(
            model_name="prefix-test-model",
            search_model_name=None,
            properties={},
            index_settings={
                IndexSettingsField.index_defaults: {
                    IndexSettingsField.model: "prefix-test-model",
                    IndexSettingsField.treat_urls_and_pointers_as_images: True,
                    IndexSettingsField.text_preprocessing: {}
                }
            }
        )

        index_info_with_search_model_default = IndexInfo(
            model_name="ViT-B/32",  # Shouldn't be used for prefixing
            search_model_name="prefix-test-model",
            properties={},
            index_settings={
                IndexSettingsField.index_defaults: {
                    IndexSettingsField.model: "ViT-B/32",
                    IndexSettingsField.search_model: "prefix-test-model",
                    IndexSettingsField.treat_urls_and_pointers_as_images: True,
                    IndexSettingsField.text_preprocessing: {}
                }
            }
        )

        index_info_with_override = IndexInfo(
            model_name="ViT-B/32",  # Shouldn't be used for prefixing
            search_model_name="prefix-test-model",
            properties={},
            index_settings={
                IndexSettingsField.index_defaults: {
                    IndexSettingsField.model: "ViT-B/32",
                    IndexSettingsField.search_model: "prefix-test-model",
                    IndexSettingsField.treat_urls_and_pointers_as_images: True,
                    IndexSettingsField.text_preprocessing: {
                        IndexSettingsField.override_text_query_prefix: "index-override"
                    }
                }
            }
        )

        with self.subTest("All prefixes on (request level chosen)"):
            assert tensor_search.determine_text_query_prefix("request-level", index_info_with_override) == "request-level"
       
        with self.subTest("Request and model default on (request level chosen)"):
            assert tensor_search.determine_text_query_prefix("request-level", index_info_with_search_model_default) == "request-level"
            assert tensor_search.determine_text_query_prefix("request-level", index_info_with_model_default) == "request-level"
        
        with self.subTest("Index override and model default on (index override chosen)"):
            assert tensor_search.determine_text_query_prefix(None, index_info_with_override) == "index-override"
        
        with self.subTest("Only model default on (model default chosen)"):
            assert tensor_search.determine_text_query_prefix(None, index_info_with_search_model_default) == "test query: "
            assert tensor_search.determine_text_query_prefix(None, index_info_with_model_default) == "test query: "<|MERGE_RESOLUTION|>--- conflicted
+++ resolved
@@ -3,25 +3,12 @@
 import pprint
 import random
 import sys
-<<<<<<< HEAD
-from tests.utils.transition import add_docs_caller, add_docs_batched
-from marqo.tensor_search.models.add_docs_objects import AddDocsParams
-=======
 import typing
 import unittest
->>>>>>> 36d692b1
 from unittest import mock
 
 import numpy as np
 import requests
-<<<<<<< HEAD
-import random
-from marqo.tensor_search.tensor_search import (_create_dummy_query_for_zero_vector_search,
-                                               _vector_text_search_query_verbose,
-                                               _generate_vector_text_search_query_for_verbose_one)
-import pprint
-from marqo.tensor_search.models.index_info import IndexInfo
-=======
 
 from marqo.api.exceptions import (
     IndexNotFoundError, InvalidArgError, InvalidFieldNameError, IllegalRequestedDocCount,
@@ -32,7 +19,6 @@
 from marqo.tensor_search.models.add_docs_objects import AddDocsParams
 from tests.marqo_test import MarqoTestCase
 from tests.utils.transition import add_docs_caller
->>>>>>> 36d692b1
 
 
 @unittest.skip
@@ -452,7 +438,7 @@
         settings = {"index_defaults": {"treat_urls_and_pointers_as_images": True, "model": "ViT-B/32"}}
         tensor_search.delete_index(self.config, self.index_name_1)
         tensor_search.create_vector_index(index_name=self.index_name_1, index_settings=settings, config=self.config)
-        hippo_img = 'https://marqo-assets.s3.amazonaws.com/tests/images/ai_hippo_realistic.png'
+        hippo_img = 'https://raw.githubusercontent.com/marqo-ai/marqo-api-tests/mainline/assets/ai_hippo_realistic.png'
         add_docs_caller(
             config=self.config, index_name=self.index_name_1, docs=[
                 {"img": hippo_img, "abc": "some text", "other field": "baaadd", "_id": "5678", "my_string": "b"},
@@ -868,10 +854,10 @@
 
         vocab = requests.get(vocab_source).text.splitlines()
 
-        add_docs_batched(
+        add_docs_caller(
             config=self.config, index_name=self.index_name_1,
             docs=[{"Title": "a " + (" ".join(random.choices(population=vocab, k=25)))}
-                  for _ in range(2000)], auto_refresh=False, device="cpu"
+                  for _ in range(2000)], auto_refresh=False
         )
         tensor_search.refresh_index(config=self.config, index_name=self.index_name_1)
         for search_method in (SearchMethod.LEXICAL, SearchMethod.TENSOR):
@@ -911,10 +897,12 @@
 
         vocab = requests.get(vocab_source).text.splitlines()
 
-        add_docs_batched(
-            config=self.config, index_name=self.index_name_1,
-            docs=[{"Title": "a " + (" ".join(random.choices(population=vocab, k=25)))}
-            for _ in range(700)], auto_refresh=False, device="cpu"
+        tensor_search.add_documents(
+            config=self.config, add_docs_params=AddDocsParams(index_name=self.index_name_1,
+                                                              docs=[{"Title": "a " + (
+                                                                  " ".join(random.choices(population=vocab, k=25)))}
+                                                                    for _ in range(700)], auto_refresh=False,
+                                                              device="cpu")
         )
         tensor_search.refresh_index(config=self.config, index_name=self.index_name_1)
 
@@ -972,8 +960,8 @@
         tensor_search.create_vector_index(
             index_name=self.index_name_1, index_settings=settings, config=self.config
         )
-        url_1 = "https://marqo-assets.s3.amazonaws.com/tests/images/ai_hippo_realistic.png"
-        url_2 = "https://marqo-assets.s3.amazonaws.com/tests/images/ai_hippo_statue.png"
+        url_1 = "https://raw.githubusercontent.com/marqo-ai/marqo-api-tests/mainline/assets/ai_hippo_realistic.png"
+        url_2 = "https://raw.githubusercontent.com/marqo-ai/marqo-api-tests/mainline/assets/ai_hippo_statue.png"
         docs = [
             {"_id": "123",
              "image_field": url_1,
@@ -1028,9 +1016,9 @@
     def test_multi_search_images(self):
         docs = [
             {
-                "loc a": "https://marqo-assets.s3.amazonaws.com/tests/images/ai_hippo_realistic.png",
+                "loc a": "https://raw.githubusercontent.com/marqo-ai/marqo-api-tests/mainline/assets/ai_hippo_realistic.png",
                 "_id": 'realistic_hippo'},
-            {"loc b": "https://marqo-assets.s3.amazonaws.com/tests/images/ai_hippo_statue.png",
+            {"loc b": "https://raw.githubusercontent.com/marqo-ai/marqo-api-tests/mainline/assets/ai_hippo_statue.png",
              "_id": 'artefact_hippo'}
         ]
         image_index_config = {
@@ -1050,13 +1038,13 @@
             ({"Nature photography": 2.0, "Artefact": -2}, ['realistic_hippo', 'artefact_hippo']),
             ({"Nature photography": -1.0, "Artefact": 1.0}, ['artefact_hippo', 'realistic_hippo']),
             ({"Nature photography": -1.5, "Artefact": 1.0, "hippo": 1.0}, ['artefact_hippo', 'realistic_hippo']),
-            ({"https://marqo-assets.s3.amazonaws.com/tests/images/ai_hippo_statue.png": -1.0,
+            ({"https://raw.githubusercontent.com/marqo-ai/marqo-api-tests/mainline/assets/ai_hippo_statue.png": -1.0,
               "blah": 1.0}, ['realistic_hippo', 'artefact_hippo']),
-            ({"https://marqo-assets.s3.amazonaws.com/tests/images/ai_hippo_statue.png": 2.0,
-              "https://marqo-assets.s3.amazonaws.com/tests/images/ai_hippo_realistic.png": -1.0},
+            ({"https://raw.githubusercontent.com/marqo-ai/marqo-api-tests/mainline/assets/ai_hippo_statue.png": 2.0,
+              "https://raw.githubusercontent.com/marqo-ai/marqo-api-tests/mainline/assets/ai_hippo_realistic.png": -1.0},
              ['artefact_hippo', 'realistic_hippo']),
-            ({"https://marqo-assets.s3.amazonaws.com/tests/images/ai_hippo_statue.png": 2.0,
-              "https://marqo-assets.s3.amazonaws.com/tests/images/ai_hippo_realistic.png": -1.0,
+            ({"https://raw.githubusercontent.com/marqo-ai/marqo-api-tests/mainline/assets/ai_hippo_statue.png": 2.0,
+              "https://raw.githubusercontent.com/marqo-ai/marqo-api-tests/mainline/assets/ai_hippo_realistic.png": -1.0,
               "artefact": 1.0, "photo realistic": -1,
               },
              ['artefact_hippo', 'realistic_hippo']),
@@ -1079,9 +1067,9 @@
         """
         docs = [
             {
-                "loc a": "https://marqo-assets.s3.amazonaws.com/tests/images/ai_hippo_realistic.png",
+                "loc a": "https://raw.githubusercontent.com/marqo-ai/marqo-api-tests/mainline/assets/ai_hippo_realistic.png",
                 "_id": 'realistic_hippo'},
-            {"loc a": "https://marqo-assets.s3.amazonaws.com/tests/images/ai_hippo_statue.png",
+            {"loc a": "https://raw.githubusercontent.com/marqo-ai/marqo-api-tests/mainline/assets/ai_hippo_statue.png",
              "_id": 'artefact_hippo'}
         ]
         image_index_config = {
@@ -1099,19 +1087,19 @@
         )
         multi_queries = [
             {
-                "https://marqo-assets.s3.amazonaws.com/tests/images/ai_hippo_statue.png": 2.0,
-                "https://marqo-assets.s3.amazonaws.com/tests/images/ai_hippo_realistic.png": -1.0,
+                "https://raw.githubusercontent.com/marqo-ai/marqo-api-tests/mainline/assets/ai_hippo_statue.png": 2.0,
+                "https://raw.githubusercontent.com/marqo-ai/marqo-api-tests/mainline/assets/ai_hippo_realistic.png": -1.0,
                 "artefact": 5.0, "photo realistic": -1,
             },
             {
                 "artefact": 5.0,
-                "https://marqo-assets.s3.amazonaws.com/tests/images/ai_hippo_statue.png": 2.0,
+                "https://raw.githubusercontent.com/marqo-ai/marqo-api-tests/mainline/assets/ai_hippo_statue.png": 2.0,
                 "photo realistic": -1,
-                "https://marqo-assets.s3.amazonaws.com/tests/images/ai_hippo_realistic.png": -1.0
+                "https://raw.githubusercontent.com/marqo-ai/marqo-api-tests/mainline/assets/ai_hippo_realistic.png": -1.0
             },
             {
-                "https://marqo-assets.s3.amazonaws.com/tests/images/ai_hippo_statue.png": 3,
-                "https://marqo-assets.s3.amazonaws.com/tests/images/ai_hippo_realistic.png": -1.0,
+                "https://raw.githubusercontent.com/marqo-ai/marqo-api-tests/mainline/assets/ai_hippo_statue.png": 3,
+                "https://raw.githubusercontent.com/marqo-ai/marqo-api-tests/mainline/assets/ai_hippo_realistic.png": -1.0,
             },
             {
                 "hello": 3, "some thing": -1.0,
@@ -1159,7 +1147,7 @@
 
     def test_multi_search_images_edge_cases(self):
         docs = [
-            {"loc": "https://marqo-assets.s3.amazonaws.com/tests/images/ai_hippo_realistic.png",
+            {"loc": "https://raw.githubusercontent.com/marqo-ai/marqo-api-tests/mainline/assets/ai_hippo_realistic.png",
              "_id": 'realistic_hippo'},
             {"field_a": "Some text about a weird forest",
              "_id": 'artefact_hippo'}
@@ -1193,7 +1181,7 @@
 
     def test_multi_search_images_ok_edge_cases(self):
         docs = [
-            {"loc": "https://marqo-assets.s3.amazonaws.com/tests/images/ai_hippo_realistic.png",
+            {"loc": "https://raw.githubusercontent.com/marqo-ai/marqo-api-tests/mainline/assets/ai_hippo_realistic.png",
              "_id": 'realistic_hippo'},
             {"field_a": "Some text about a weird forest",
              "_id": 'artefact_hippo'}
@@ -1248,7 +1236,7 @@
         The code paths for image and search have diverged quite a bit
         """
         hippo_image = (
-            'https://marqo-assets.s3.amazonaws.com/tests/images/ai_hippo_realistic.png'
+            'https://raw.githubusercontent.com/marqo-ai/marqo-api-tests/mainline/assets/ai_hippo_realistic.png'
         )
         doc_dict = {
             'realistic_hippo': {"loc": hippo_image,
@@ -1383,179 +1371,4 @@
                 mock_pprint.reset_mock()
             return True
 
-        assert run()
-
-
-class TestVectorSearchUtils(MarqoTestCase):
-
-    def setUp(self) -> None:
-        self.index_name_1 = "my-test-index-1"
-        self.index_name_2 = "my-test-index-2"
-        self.index_name_3 = "my-test-index-3"
-        self._delete_test_indices()
-        self._create_test_indices()
-
-        # Any tests that call add_document, search, bulk_search need this env var
-        # Ensure other os.environ patches in indiv tests do not erase this one.
-        self.device_patcher = mock.patch.dict(os.environ, {"MARQO_BEST_AVAILABLE_DEVICE": "cpu"})
-        self.device_patcher.start()
-
-    def tearDown(self):
-        self.device_patcher.stop()
-
-    def _delete_test_indices(self, indices=None):
-        if indices is None or not indices:
-            ix_to_delete = [self.index_name_1, self.index_name_2, self.index_name_3]
-        else:
-            ix_to_delete = indices
-        for ix_name in ix_to_delete:
-            try:
-                tensor_search.delete_index(config=self.config, index_name=ix_name)
-            except IndexNotFoundError as s:
-                pass
-
-    def _create_test_indices(self, indices=None):
-        if indices is None or not indices:
-            ix_to_create = [self.index_name_1, self.index_name_2, self.index_name_3]
-        else:
-            ix_to_create = indices
-        for ix_name in ix_to_create:
-            tensor_search.create_vector_index(config=self.config, index_name=ix_name)
-    
-    def test_construct_vector_input_batches(self):
-        index_info_with_images = IndexInfo(
-            model_name = "ViT-B/32",        # Placeholder
-            search_model_name = None,       # should work with no search model set
-            properties = {"PLACEHOLDER": "PLACEHOLDER"},
-            index_settings = {
-                IndexSettingsField.index_defaults: {
-                    IndexSettingsField.treat_urls_and_pointers_as_images: True
-                }
-            }
-        )
-
-        index_info_without_images = IndexInfo(
-            model_name = "ViT-B/32",        # Placeholder
-            search_model_name = None,       # should work with no search model set
-            properties = {"PLACEHOLDER": "PLACEHOLDER"},
-            index_settings = {
-                IndexSettingsField.index_defaults: {
-                    IndexSettingsField.treat_urls_and_pointers_as_images: False
-                }
-            }
-        )
-        
-        # query is None
-        res = tensor_search.construct_vector_input_batches(None, index_info_with_images)
-        assert res == ([], [])
-
-        # query string
-        res = tensor_search.construct_vector_input_batches("some text", index_info_with_images)
-        assert res == (["some text"], [])
-
-        # query string, image, with urls as images
-        res = tensor_search.construct_vector_input_batches("https://marqo-assets.s3.amazonaws.com/tests/images/ai_hippo_realistic.png", index_info_with_images)
-        assert res == ([], ["https://marqo-assets.s3.amazonaws.com/tests/images/ai_hippo_realistic.png"])
-
-        # query dict, mixed text and image, with urls as images
-        res = tensor_search.construct_vector_input_batches({
-            "some text": 1, 
-            "https://marqo-assets.s3.amazonaws.com/tests/images/ai_hippo_realistic.png": 2}, 
-        index_info_with_images)
-        assert res == (["some text"], ["https://marqo-assets.s3.amazonaws.com/tests/images/ai_hippo_realistic.png"])
-
-        # query dict, all text
-        res = tensor_search.construct_vector_input_batches({
-            "some text": 1, 
-            "some other text": 2},
-        index_info_with_images)
-        assert res == (["some text", "some other text"], [])
-
-        # query dict, all image, with urls as images
-        res = tensor_search.construct_vector_input_batches({
-            "https://marqo-assets.s3.amazonaws.com/tests/images/ai_hippo_realistic.png": 1, 
-            "https://marqo-assets.s3.amazonaws.com/tests/images/ai_hippo_statue.png": 2},
-        index_info_with_images)
-        assert res == ([], ["https://marqo-assets.s3.amazonaws.com/tests/images/ai_hippo_realistic.png", "https://marqo-assets.s3.amazonaws.com/tests/images/ai_hippo_statue.png"])
-
-        # query string, image, no urls as images
-        res = tensor_search.construct_vector_input_batches("https://marqo-assets.s3.amazonaws.com/tests/images/ai_hippo_realistic.png", index_info_without_images)
-        assert res == (["https://marqo-assets.s3.amazonaws.com/tests/images/ai_hippo_realistic.png"], [])
-
-        # query dict, mixed text and image, no urls as images
-        res = tensor_search.construct_vector_input_batches({
-            "some text": 1, 
-            "https://marqo-assets.s3.amazonaws.com/tests/images/ai_hippo_realistic.png": 2},
-        index_info_without_images)
-        assert res == (["some text", "https://marqo-assets.s3.amazonaws.com/tests/images/ai_hippo_realistic.png"], [])
-
-        # query dict, all image, no urls as images
-        res = tensor_search.construct_vector_input_batches({
-            "https://marqo-assets.s3.amazonaws.com/tests/images/ai_hippo_realistic.png": 1, 
-            "https://marqo-assets.s3.amazonaws.com/tests/images/ai_hippo_statue.png": 2},
-        index_info_without_images)
-        assert res == (["https://marqo-assets.s3.amazonaws.com/tests/images/ai_hippo_realistic.png", "https://marqo-assets.s3.amazonaws.com/tests/images/ai_hippo_statue.png"], [])
-
-
-    def test_determine_text_query_prefix(self):
-        """
-        Ensures proper priority order is followed when determining the query prefix.
-        search request-level > index override-level > model default level
-        """
-
-        index_info_with_model_default = IndexInfo(
-            model_name="prefix-test-model",
-            search_model_name=None,
-            properties={},
-            index_settings={
-                IndexSettingsField.index_defaults: {
-                    IndexSettingsField.model: "prefix-test-model",
-                    IndexSettingsField.treat_urls_and_pointers_as_images: True,
-                    IndexSettingsField.text_preprocessing: {}
-                }
-            }
-        )
-
-        index_info_with_search_model_default = IndexInfo(
-            model_name="ViT-B/32",  # Shouldn't be used for prefixing
-            search_model_name="prefix-test-model",
-            properties={},
-            index_settings={
-                IndexSettingsField.index_defaults: {
-                    IndexSettingsField.model: "ViT-B/32",
-                    IndexSettingsField.search_model: "prefix-test-model",
-                    IndexSettingsField.treat_urls_and_pointers_as_images: True,
-                    IndexSettingsField.text_preprocessing: {}
-                }
-            }
-        )
-
-        index_info_with_override = IndexInfo(
-            model_name="ViT-B/32",  # Shouldn't be used for prefixing
-            search_model_name="prefix-test-model",
-            properties={},
-            index_settings={
-                IndexSettingsField.index_defaults: {
-                    IndexSettingsField.model: "ViT-B/32",
-                    IndexSettingsField.search_model: "prefix-test-model",
-                    IndexSettingsField.treat_urls_and_pointers_as_images: True,
-                    IndexSettingsField.text_preprocessing: {
-                        IndexSettingsField.override_text_query_prefix: "index-override"
-                    }
-                }
-            }
-        )
-
-        with self.subTest("All prefixes on (request level chosen)"):
-            assert tensor_search.determine_text_query_prefix("request-level", index_info_with_override) == "request-level"
-       
-        with self.subTest("Request and model default on (request level chosen)"):
-            assert tensor_search.determine_text_query_prefix("request-level", index_info_with_search_model_default) == "request-level"
-            assert tensor_search.determine_text_query_prefix("request-level", index_info_with_model_default) == "request-level"
-        
-        with self.subTest("Index override and model default on (index override chosen)"):
-            assert tensor_search.determine_text_query_prefix(None, index_info_with_override) == "index-override"
-        
-        with self.subTest("Only model default on (model default chosen)"):
-            assert tensor_search.determine_text_query_prefix(None, index_info_with_search_model_default) == "test query: "
-            assert tensor_search.determine_text_query_prefix(None, index_info_with_model_default) == "test query: "+        assert run()