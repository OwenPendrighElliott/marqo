# Developer guide
Thank you for contributing to Marqo! Contributions from the open source community help make Marqo be the tensor engine
you want. 

See [here](https://github.com/marqo-ai/marqo/blob/mainline/CONTRIBUTING.md#unit-tests) for how to run unit tests.

## Running Marqo locally (outside of docker) for development

There are two ways to run Marqo locally (outside of docker) for development: Option A. through `uvicorn`, 
Option B. through your IDE (e.g., PyCharm). 
We highly recommend using the Option A, as it allows you to set breakpoints and debug Marqo. 
Before running Marqo locally, you will need to do some preparations to set up Vespa locally.

### Preparations

1. Clone the Marqo GitHub repo and marqo-base repo
```bash
git clone https://github.com/marqo-ai/marqo.git
git clone https://github.com/marqo-ai/marqo-base.git
```

2. Install Marqo dependencies. Please choose the appropriate requirements file based on your environment.
**For AMD machine**, no matter you have a GPU or not: 
```bash
pip install -r marqo-base/requirements/amd64-gpu-requirements.txt  # For AMD machine, no matter you have a GPU or not
```
**For ARM machine**:
```bash
pip install -r marqo-base/requirements/arm64-requirements.txt  # For ARM machine
```
The above requirements are for running Marqo locally. If you need to run tests, you need:
```bash
pip install -r marqo/requirements.dev.txt  # For test purposes
```

3. Pull and run the Vespa docker image
```bash
docker run --detach --name vespa --hostname vespa-tutorial --publish 8080:8080 --publish 19071:19071 vespaengine/vespa:latest
```

4. Configure Vespa by deploying to the provided application package `scripts/vespa_local`
```bash
(cd scripts/vespa_local && zip -r - * | curl --header "Content-Type:application/zip" --data-binary @- http://localhost:19071/application/v2/tenant/default/prepareandactivate)
```
You can verify that Vespa has been set up correctly by visiting `http://localhost:8080` in your browser.

<<<<<<< HEAD

5. Start triton inference server
```bash
(cd src/marqo && mkdir -p cache && cd cache && docker run --detach -it --shm-size=256m --rm -p8000:8000 -p8001:8001 -p8002:8002 -v ${PWD}/model_repository:/models nvcr.io/nvidia/tritonserver:24.07-py3 tritonserver --model-repository=/models --model-control-mode=explicit)
```

=======
5. We need to install Java Development Kit and Maven to build the jar file for the custom searchers.

Install Java Development Kit: 

You can install the Java Development Kit (JDK) by following the instructions [here](https://docs.oracle.com/en/java/javase/22/install/overview-jdk-installation.html). 
Post installation, remember to set JAVA_HOME Environment Variable and to add Java to the PATH Environment Variable.
You can verify the installation by running the following command:
```bash
java -version
```

Install Maven: 

You can install Maven by following the instructions [here](https://maven.apache.org/install.html).
Similar to setting Java, you need to add Maven to the PATH Environment Variable.
Verify Maven installation by running the following command: 
```bash
mvn -version
```

6. After this you need to create a JAR file. To do that, go into the Vespa directory in your local Marqo repository by doing `cd vespa`, and run 
```bash
mvn clean package
```
After running this command, you will see that a target folder gets created in the vespa directory, which contains a JAR file called marqo-custom-searchers-deploy.jar. This JAR file is used to deploy the custom searchers to Vespa.
>>>>>>> 7c21efcd

### Option A. Run the Marqo application locally (outside of docker) through IDE
Now you can run Marqo locally through your IDE by following the steps below.

7. Open the Marqo project in your IDE and go to the file `src/marqo/tensor_search/api.py`
8. Set up your [debug configuration](https://www.jetbrains.com/help/pycharm/creating-run-debug-configuration-for-tests.html)
to run `api.py` with the following environment variables:
```
MARQO_ENABLE_BATCH_APIS=true
MARQO_LOG_LEVEL=debug
MARQO_MODELS_TO_PRELOAD=[]
VESPA_CONFIG_URL=http://localhost:19071
VESPA_DOCUMENT_URL=http://localhost:8080
VESPA_QUERY_URL=http://localhost:8080
```
9. Now you can debug this file directly from your IDE (e.g., PyCharm) to start Marqo locally.
10. Set breakpoints in the project for better debugging experience.


### Option B. Run the Marqo application locally (outside of docker) through `uvicorn`
Finish the preparations above, then run the following command:

7. Set up the environment variables and run Marqo through `uvicorn`
```bash
export MARQO_ENABLE_BATCH_APIS=true
export MARQO_LOG_LEVEL=debug
export VESPA_CONFIG_URL=http://localhost:19071
export VESPA_DOCUMENT_URL=http://localhost:8080
export VESPA_QUERY_URL=http://localhost:8080
export TRITON_GRPC_URL=localhost:8001
export PYTHONPATH="${PYTHONPATH}:$(pwd)/src"
cd src/marqo/tensor_search
uvicorn api:app --host 0.0.0.0 --port 8882 --reload
```

### Notes:

#### Redis setup (Applicable for Options A and B)
Marqo uses redis to handle concurrency throttling. Redis is automatically set up when running Marqo in docker, but if you are running Marqo locally on your machine (Options A and B), you will have to set redis up yourself to enable throttling.

Note: This setup is optional. If you do not have redis set up properly, Marqo will still run as normal, but throttling will be disabled (you will see warnings containing `There is a problem with your redis connection...`). To suppress these warnings, disable throttling completely with:
```
export MARQO_ENABLE_THROTTLING='FALSE'
```

#### Installation
The redis-server version to install is redis 7.0.8. Install it using this command for Ubuntu 22.0.4:
```
apt-get update
apt-get install redis-server -y
```

If you are using an older version of Ubuntu, this may install an older version of redis. To get the latest redis version, run these commands instead:
```
apt install lsb-release
curl -fsSL https://packages.redis.io/gpg | gpg --dearmor -o /usr/share/keyrings/redis-archive-keyring.gpg
echo "deb [signed-by=/usr/share/keyrings/redis-archive-keyring.gpg] https://packages.redis.io/deb $(lsb_release -cs) main" | tee /etc/apt/sources.list.d/redis.list
apt-get update
apt-get install redis-server -y
``` 

#### Running redis
To start up redis, simply run the command:
```
redis-server /etc/redis/redis.conf
```

The `/etc/redis/redis.conf` configuration file should have been automatically created upon the redis installation step.


## Running Marqo in docker for development

### Option C. Build and run the Marqo as a Docker container
1. `cd` into the marqo root directory
2. Run the following command:
```bash
docker rm -f marqo &&
     DOCKER_BUILDKIT=1 docker build . -t marqo_docker_0 
     docker run --name marqo -p 8882:8882 marqo_docker_0
```

### Using Marqo with a GPU
Depending if you are running Marqo within Docker or not, there are different steps to take to use a GPU.

#### Using Marqo outside of Docker
Marqo outside Docker will rely on the system setup to use the GPU. If you can use a GPU normally with pytorch then it should be good to go. The usual caveats apply though, the CUDA version of pytorch will need to match that of the GPU drivers (see below on how to check).

#### Using Marqo within Docker
Currently, only CUDA based (Nvidia) GPU's are supported. If you have a GPU on the host machine and want to use it with Marqo, there are two things to do; 
1. Add the `--gpus all` flag to the `docker run` command. This command excluded from the above but will allow the GPU's to be used within Marqo. For example, in the steps B., C., and D., above `--gpus all` should be added after the 
`docker run --name marqo` part of the command, e.g., B. from above would become,
```bash
docker rm -f marqo &&
     DOCKER_BUILDKIT=1 docker build . -t marqo_docker_0 && 
     docker run --name marqo --gpus all -p 8882:8882 marqo_docker_0
```
note the `--gpus all` has been added.

2. Install [nvidia-docker2](https://docs.nvidia.com/datacenter/cloud-native/container-toolkit/install-guide.html) which is required for the GPU to work with Docker. The [link](https://docs.nvidia.com/datacenter/cloud-native/container-toolkit/install-guide.html) provided has instructions for installing it but it should consist of only a couple of steps (refer to the link for full details). The three steps below should install it for a Ubuntu based machine;  
```
$ distribution=$(. /etc/os-release;echo $ID$VERSION_ID) \
      && curl -fsSL https://nvidia.github.io/libnvidia-container/gpgkey | sudo gpg --dearmor -o /usr/share/keyrings/nvidia-container-toolkit-keyring.gpg \
      && curl -s -L https://nvidia.github.io/libnvidia-container/$distribution/libnvidia-container.list | \
            sed 's#deb https://#deb [signed-by=/usr/share/keyrings/nvidia-container-toolkit-keyring.gpg] https://#g' | \
            sudo tee /etc/apt/sources.list.d/nvidia-container-toolkit.list

$ sudo apt-get update
$ sudo apt-get install -y nvidia-docker2
```
Once this is installed, you can include `--gpus all` in the `docker run` command to allow the GPU to be used within Marqo.

### Using Marqo on an AWS EC2 machine
#### (Note: This is not recommended for production use cases.)

1. Install docker

To install Docker (through terminal) go to the [Official Docker Website](https://docs.docker.com/engine/install/ubuntu/)

2. Set up SSH Config (to stop timeouts)

Edit the SSH config file with `nano ~/.ssh/config` then insert the line: `ServerAliveInterval 50`

3. Run Marqo

```bash
docker run --name  marqo -p 8882:8882 marqoai/marqo:latest
```

#### Troubleshooting
##### Drivers
In order for the GPU to be used within Marqo, the underlying host needs to have NVIDIA drivers installed. The current driver can be easily accessed by typing 

```
nvidia-smi
```

in a terminal. If there is not output then there may be something wrong with the GPU setup and installing or updating drivers may be necessary.  

##### CUDA 
Aside from having the correct drivers installed, a matching version of CUDA is required. The marqo Dockerfile comes setup to use CUDA 11.4.2 by default. The Dockerfile can be easily modified to support different versions of CUDA. 

##### Checking the status of your GPU and CUDA
To see if a GPU is available when using pytorch, the following can be used to check (from python);
```python
$ import torch
$ torch.cuda.is_available() # is a GPU available
$ torch.version.cuda        # get the CUDA version
$ torch.cuda.device_count() # get the number of devices
```
To check your driver and maximum CUDA version supported, type the following into the terminal;
```
nvidia-smi
```
Pytorch comes with its own bundled CUDA which allows many different CUDA versions to be used. Follow the [getting started](https://pytorch.org/get-started/locally/) to see how to install different versions of pytorch and CUDA.

## Extracting `openapi.json` (swagger API spec)
To get just the json, run this command (if Marqo is running locally)
```
curl http://localhost:8882/openapi.json
```
To get the human readable spec, visit `http://localhost:8882/docs`

## IDE tips

## PyCharm
Pydantic dataclasses are used in this project. By default, PyCharm can't parse initialisations of these dataclasses. 
[This plugin](https://plugins.jetbrains.com/plugin/12861-pydantic) can help.<|MERGE_RESOLUTION|>--- conflicted
+++ resolved
@@ -44,15 +44,15 @@
 ```
 You can verify that Vespa has been set up correctly by visiting `http://localhost:8080` in your browser.
 
-<<<<<<< HEAD
-
-5. Start triton inference server
-```bash
-(cd src/marqo && mkdir -p cache && cd cache && docker run --detach -it --shm-size=256m --rm -p8000:8000 -p8001:8001 -p8002:8002 -v ${PWD}/model_repository:/models nvcr.io/nvidia/tritonserver:24.07-py3 tritonserver --model-repository=/models --model-control-mode=explicit)
-```
-
-=======
-5. We need to install Java Development Kit and Maven to build the jar file for the custom searchers.
+
+5. Start ingrain inference server
+```bash
+docker run --name ingrain_server -p 8686:8686 -p 8687:8687 --gpus all owenpelliott/ingrain-server:latest
+```
+
+
+### Option A. Run the Marqo application locally (outside of docker) through IDE
+Now you can run Marqo locally through your IDE (e.g. PyCharm) by following the steps below.
 
 Install Java Development Kit: 
 
@@ -77,7 +77,6 @@
 mvn clean package
 ```
 After running this command, you will see that a target folder gets created in the vespa directory, which contains a JAR file called marqo-custom-searchers-deploy.jar. This JAR file is used to deploy the custom searchers to Vespa.
->>>>>>> 7c21efcd
 
 ### Option A. Run the Marqo application locally (outside of docker) through IDE
 Now you can run Marqo locally through your IDE by following the steps below.
